--- conflicted
+++ resolved
@@ -13,11 +13,6 @@
 	public static final TrackerMountingRotation[] values = values();
 	public final Quaternion quaternion;
 
-<<<<<<< HEAD
-=======
-	public static final TrackerMountingRotation[] values = values();
-
->>>>>>> 9f883dcc
 	TrackerMountingRotation(float angle) {
 		this.quaternion = new Quaternion().fromAngles(0, angle * FastMath.DEG_TO_RAD, 0);
 	}
